{
  "name": "vscode-pull-request-github",
  "displayName": "GitHub Pull Requests",
  "description": "Pull Request Provider for GitHub",
  "icon": "resources/icons/github_logo.png",
  "repository": {
    "type": "git",
    "url": "https://github.com/Microsoft/vscode-pull-request-github"
  },
  "bugs": {
    "url": "https://github.com/Microsoft/vscode-pull-request-github/issues"
  },
  "enableProposedApi": true,
  "preview": true,
  "version": "0.2.0",
  "publisher": "GitHub",
  "engines": {
    "vscode": "^1.28.0"
  },
  "categories": [
    "Other"
  ],
  "activationEvents": [
    "*"
  ],
  "extensionDependencies": [
    "vscode.git"
  ],
  "main": "./media/extension",
  "contributes": {
    "configuration": {
      "type": "object",
      "title": "GitHub Pull Requests",
      "properties": {
        "telemetry.optout": {
          "type": "boolean",
          "description": "Disable usage data and errors to be sent to a GitHub online service"
        },
        "github.hosts": {
          "type": "array",
          "default": [],
          "description": "List of host credentials. For example, \"github.hosts\": [ { \"host\": \"https://github.com\", \"token\": \"GITHUB TOKEN\" } ]",
          "items": {
            "type": "object",
            "properties": {
              "host": {
                "type": "string",
                "description": "The host name of the GitHub server (for eg., 'https://github.com')"
              },
              "username": {
                "type": "string",
                "description": "The username to access GitHub (optional)"
              },
              "token": {
                "type": "string",
                "description": "GitHub access token with the following scopes: read:user, user:email, repo, write:discussion"
              }
            }
          }
        }
      }
    },
    "views": {
      "scm": [
        {
          "id": "pr",
          "name": "GitHub Pull Requests",
          "when": "config.git.enabled && github:hasGitHubRemotes && workspaceFolderCount != 0"
        },
        {
          "id": "prStatus",
          "name": "Changes In Pull Request",
          "when": "config.git.enabled && github:hasGitHubRemotes && github:inReviewMode"
        }
      ]
    },
    "commands": [
      {
        "command": "pr.pick",
        "title": "Checkout Pull Request",
        "category": "GitHub Pull Requests"
      },
      {
        "command": "pr.merge",
        "title": "Merge Pull Request",
        "category": "GitHub Pull Requests"
      },
      {
        "command": "pr.close",
        "title": "Close Pull Request",
        "category": "GitHub Pull Requests"
      },
      {
        "command": "pr.openPullRequestInGitHub",
        "title": "Open Pull Request in GitHub",
        "category": "GitHub Pull Requests"
      },
      {
        "command": "pr.refreshPullRequest",
        "title": "Refresh Pull Request",
        "category": "GitHub Pull Requests"
      },
      {
        "command": "pr.openFileInGitHub",
        "title": "Open File in GitHub",
        "category": "GitHub Pull Requests"
      },
      {
        "command": "pr.openDiffView",
        "title": "Open Diff View",
        "category": "GitHub Pull Requests"
      },
      {
        "command": "pr.openDescription",
        "title": "View Pull Request Description",
        "category": "GitHub Pull Requests",
        "when": "github:inReviewMode"
      },
      {
        "command": "review.openFile",
        "title": "Open File",
        "icon": {
          "light": "resources/icons/light/open-file.svg",
          "dark": "resources/icons/dark/open-file.svg"
        }
      },
      {
        "command": "pr.refreshList",
        "title": "Refresh Pull Requests List",
        "icon": {
          "dark": "resources/icons/dark/refresh.svg",
          "light": "resources/icons/light/refresh.svg"
        },
        "category": "GitHub Pull Requests"
      },
      {
        "command": "pr.refreshChanges",
        "title": "Refresh",
        "icon": {
          "dark": "resources/icons/dark/refresh.svg",
          "light": "resources/icons/light/refresh.svg"
        },
        "category": "GitHub Pull Requests"
      },
      {
        "command": "pr.deleteLocalBranch",
        "title": "Delete Local Branch",
        "category": "GitHub Pull Requests"
      },
      {
        "command": "pr.signin",
        "title": "Sign in to GitHub",
        "category": "GitHub Pull Requests"
      },
      {
        "command": "pr.signinAndRefreshList",
        "title": "Sign in and Refresh",
        "category": "GitHub Pull Requests"
      }
    ],
    "menus": {
      "commandPalette": [
        {
          "command": "pr.pick",
          "when": "false"
        },
        {
          "command": "review.openFile",
          "when": "false"
        },
        {
          "command": "pr.close",
          "when": "config.git.enabled && github:inReviewMode"
        },
        {
          "command": "pr.merge",
          "when": "config.git.enabled && github:inReviewMode"
        },
        {
          "command": "pr.openPullRequestInGitHub",
          "when": "config.git.enabled && github:inReviewMode"
        },
        {
          "command": "pr.openFileInGitHub",
          "when": "false"
        },
        {
          "command": "pr.refreshPullRequest",
          "when": "false"
        },
        {
          "command": "pr.deleteLocalBranch",
          "when": "false"
        },
        {
          "command": "pr.openDiffView",
          "when": "false"
        },
        {
          "command": "pr.openDescription",
          "when": "config.git.enabled && github:inReviewMode"
        },
        {
          "command": "pr.refreshList",
          "when": "config.git.enabled && github:hasGitHubRemotes"
        },
        {
          "command": "pr.refreshChanges",
          "when": "false"
        },
        {
          "command": "pr.signin",
          "when": "config.git.enabled && github:hasGitHubRemotes"
        },
        {
          "command": "pr.signinAndRefreshList",
          "when": "false"
        }
      ],
      "view/title": [
        {
          "command": "pr.refreshList",
          "when": "view == pr",
          "group": "navigation"
        },
        {
          "command": "pr.refreshChanges",
          "when": "view == prStatus",
          "group": "navigation"
        }
      ],
      "view/item/context": [
        {
          "command": "pr.pick",
          "when": "view == pr && viewItem =~ /pullrequest(:local)?:nonactive|description/",
          "group": "pullrequest@1"
        },
        {
          "command": "pr.refreshPullRequest",
          "when": "view == pr && viewItem =~ /pullrequest|description/",
          "group": "pullrequest@2"
        },
        {
          "command": "pr.openPullRequestInGitHub",
          "when": "view == pr && viewItem =~ /pullrequest|description/",
          "group": "pullrequest@3"
        },
        {
          "command": "pr.deleteLocalBranch",
          "when": "view == pr && viewItem =~ /pullrequest:local:nonactive/",
          "group": "pullrequest@4"
        },
        {
          "command": "pr.openFileInGitHub",
          "when": "view =~ /(pr|prStatus)/ && viewItem == filechange"
        }
      ],
      "editor/title": [
        {
          "command": "review.openFile",
          "group": "navigation",
          "when": "resourceScheme =~ /^review$/"
        }
      ]
    }
  },
  "scripts": {
    "vscode:prepublish": "webpack --env.production",
    "postinstall": "node ./node_modules/vscode/bin/install",
    "compile": "tsc -p ./",
    "watch": "webpack --watch --env.development",
    "test": "tsc -p ./ && node ./node_modules/vscode/bin/test"
  },
  "devDependencies": {
    "@types/chai": "^4.1.4",
    "@types/keytar": "^4.0.1",
    "@types/lodash": "^4.14.106",
    "@types/markdown-it": "^0.0.5",
    "@types/mocha": "^5.2.2",
    "@types/node": "*",
    "@types/webpack": "^4.4.10",
    "@types/ws": "^5.1.2",
    "css-loader": "^0.28.11",
    "del": "^3.0.0",
    "gulp": "3.9.1",
    "gulp-mocha": "^6.0.0",
    "gulp-typescript": "^5.0.0-alpha.2",
    "gulp-util": "^3.0.8",
    "mocha": "^5.2.0",
    "style-loader": "^0.21.0",
    "ts-loader": "^4.0.1",
    "tslint": "^5.11.0",
    "tslint-webpack-plugin": "^1.2.2",
    "typescript": "^2.1.4",
    "webpack": "^4.1.0",
    "webpack-cli": "^2.0.10"
  },
  "dependencies": {
    "@octokit/rest": "^15.9.5",
<<<<<<< HEAD
    "axios": "^0.18.0",
=======
    "es6-promise": "^4.2.5",
>>>>>>> a041589f
    "git-credential-node": "^1.1.0",
    "iconv-lite": "0.4.23",
    "markdown-it": "^8.4.0",
    "markdown-it-checkbox": "^1.1.0",
    "markdown-it-sanitizer": "github:rebornix/markdown-it-sanitizer#master",
    "moment": "^2.22.1",
    "node-emoji": "^1.8.1",
<<<<<<< HEAD
=======
    "node-fetch": "^2.1.1",
>>>>>>> a041589f
    "telemetry-github": "https://github.com/shana/telemetry/releases/download/0.3.2/telemetry-github-v0.3.2.tgz",
    "vscode": "^1.1.18",
    "ws": "^6.0.0"
  },
  "optionalDependencies": {
    "spawn-sync": "^2.0.0"
  },
  "license": "MIT"
}<|MERGE_RESOLUTION|>--- conflicted
+++ resolved
@@ -297,11 +297,8 @@
   },
   "dependencies": {
     "@octokit/rest": "^15.9.5",
-<<<<<<< HEAD
     "axios": "^0.18.0",
-=======
     "es6-promise": "^4.2.5",
->>>>>>> a041589f
     "git-credential-node": "^1.1.0",
     "iconv-lite": "0.4.23",
     "markdown-it": "^8.4.0",
@@ -309,10 +306,7 @@
     "markdown-it-sanitizer": "github:rebornix/markdown-it-sanitizer#master",
     "moment": "^2.22.1",
     "node-emoji": "^1.8.1",
-<<<<<<< HEAD
-=======
     "node-fetch": "^2.1.1",
->>>>>>> a041589f
     "telemetry-github": "https://github.com/shana/telemetry/releases/download/0.3.2/telemetry-github-v0.3.2.tgz",
     "vscode": "^1.1.18",
     "ws": "^6.0.0"
